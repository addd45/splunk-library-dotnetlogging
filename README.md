# The Splunk Logging Libraries for .NET 
#### Version 1.0

The Splunk logging libraries for .NET enable you to configure UDP or TCP logging of events to a Splunk Enterprise instance from within your .NET applications, via a .NET TraceListener or a Semantic Logging Application Block (SLAB) event sink.

Each library consists of several extensions for existing .NET logging frameworks. Specifically, there are two libraries available, along with a third common library that is required by both main libraries:

* **Splunk.Logging.TraceListener** 
* **Splunk.Logging.SLAB** 
* **Splunk.Logging.Common**

## Advice

### Splunk Universal Forwarder vs. Splunk UDP Inputs

If you can, it is better to log to files and monitor them with a [Splunk 
Universal Forwarder](http://www.splunk.com/download/universalforwarder). This provides you with the features of the Universal 
Forwarder, and added robustness from having persistent files. However, there 
are situations where using a Universal Forwarder is not a possibility. In 
these cases, writing directly to a UDP input is a reasonable approach.

### Data cloning

You can use [data cloning](http://docs.splunk.com/Splexicon:Datacloning) by 
providing multiple instances of your UDP handler in your logging 
configuration, each instance pointing to different indexers.

### Load balancing

Rather than trying to reinvent 
[load balancing](http://docs.splunk.com/Splexicon:Loadbalancing) across your 
indexers in your log configuration, set up a Splunk Universal Forwarder with a 
UDP input. Have all your logging sources write to that UDP input, and use the 
Universal Forwarder's load balancing features to distribute the data from 
there to a set of indexers.

## Get started 

The information in this Readme provides steps to get going quickly, but for more in-depth information be sure to visit the [Splunk logging libraries for .NET](http://dev.splunk.com/view/splunk-loglib-dotnet/SP-CAAAEX4) page on [Splunk Developer Portal](http://dev.splunk.com).

### Requirements

Here's what you need to get going with the Splunk logging libraries for .NET:

* **.NET Framework 4.0 or later**: The Splunk logging libraries for .NET require at least .NET 4.0.
* **xUnit runner**: If you use ReSharper, install its [xUnit.net Test Support](https://resharper-plugins.jetbrains.com/packages/xunitcontrib/). Otherwise, install the [xUnit.net runner for Visual Studio 2012 and 2013](http://visualstudiogallery.msdn.microsoft.com/463c5987-f82b-46c8-a97e-b1cde42b9099).
* **Splunk Enterprise**: If you haven't already installed Splunk Enterprise, download it at [http://www.splunk.com/download](http://www.splunk.com/download). For more information about installing and running  Splunk Enterprise and system requirements, see the [Splunk Installation Manual](http://docs.splunk.com/Documentation/Splunk/latest/Installation).
* **Visual Studio (optional)**: The Splunk logging libraries for .NET supports development in [Microsoft Visual Studio 2012 or later](http://www.microsoft.com/visualstudio/downloads).
* **Code Contracts for .NET (optional)**: If you are using Visual Studio, install [Code Contracts for .NET](http://visualstudiogallery.msdn.microsoft.com/1ec7db13-3363-46c9-851f-1ce455f66970). Be sure to close Visual Studio before installing the package.

### Install

You have several options for installing the Splunk logging libraries for .NET. The most common method is through NuGet. Add the package you want after searching for "splunk" in the Manage NuGet Packages window in Visual Studio.

For more information, and for information about other ways to install the Splunk logging libraries for .NET, see [Install the Splunk logging libraries for .NET](http://dev.splunk.com/view/splunk-loglib-dotnet/SP-CAAAEYC)


#### Solution layout

The solution is organized into **src** and **test** directories. The **src** directory contains three libraries: **Splunk.Logging.TraceListener** (which contains [.NET trace listeners](http://msdn.microsoft.com/library/4y5y10s7.aspx) that log events to Splunk Enterprise over UDP or TCP), **Splunk.Logging.SLAB** (which contains [Semantic Logging Application Block (SLAB) event sinks](http://msdn.microsoft.com/library/dn440729.aspx#sec29) that log ETW events to Splunk Enterprise over UDP or TCP), and **Splunk.Logging.Common** (a common library that contains resources required by both logging libraries). The **test** directory contains a single project, **unit-tests**.

#### Examples and unit tests

The Splunk logging libraries for .NET include full unit tests which run using [xunit](https://github.com/xunit/xunit) as well as several examples.

### Example code

#### Add logging to Splunk via a TraceListener
Below is a snippet showing creating a **TraceSource** and then attaching a **UdpTraceListener** (or **TcpTraceListener**) configured to talk to localhost on port 10000. Next an event is generated which is sent to Splunk.

```csharp
//setup
var traceSource = new TraceSource("TestLogger");
traceSource.Listeners.Remove("Default");
traceSource.Switch.Level = SourceLevels.All;
traceSource.Listeners.Add(new UdpTraceListener(IPAddress.Loopback, 10000));
// or, for TCP:
// traceSource.Listeners.Add(new TcpTraceListener(IPAddress.Loopback, 10000));

//log an event
traceSource.TraceEvent(TraceEventType.Information, 1, "Test event");

```

<<<<<<< HEAD

### Adding logging to Splunk via a SLAB event sink
Below is a snippet showing creating an `ObservableEventListener` and then subscribing to events with a UdpEventSink configured to talk to localhost on port 1000. Next a SimpleEventSource is instantiated and a test event is generated.
=======
#### Add logging to Splunk via a SLAB event sink
Below is a snippet showing how to create an **ObservableEventListener** and then subscribe to events with a **UdpEventSink** (or **TcpEventSink**) configured to talk to localhost on port 10000. Next a **SimpleEventSource** is instantiated and a test event is generated.
>>>>>>> 98e5c898

```csharp
//setup
var listener = new ObservableEventListener();
listener.Subscribe(new UdpEventSink(IPAddress.Loopback, 10000));
// or, for TCP:
// listener.Subscribe(new TcpEventSink(IPAddress.Loopback, 10000));

var eventSource = new SimpleEventSource();
listener.EnableEvents(eventSource, EventLevel.LogAlways, Keywords.All);

//log an event
eventSource.Message("Test event");

[EventSource(Name = "TestEventSource")]
public class SimpleEventSource : EventSource
{
    public class Keywords { }
    public class Tasks { }

    [Event(1, Message = "{0}", Level = EventLevel.Error)]
    internal void Message(string message)
    {
        this.WriteEvent(1, message);
    }
}
```

<<<<<<< HEAD
### Customizing TCP session handling

By default, TCP listeners handle dropped TCP sessions by trying to reconnect
after increasingly long intervals. You can specify a custom reconnection policy
by defining an instance of Splunk.Logging.TcpConnectionPolicy, and passing it to
the constructors of the TcpTraceListener and TcpEventSink classes.

TcpConnectionPolicy has a single method, Reconnect, which tries to establish a
connection or throws a TcpReconnectFailure if it cannot do so acceptably. Here is
annotated source code of the default, exponential backoff policy:

```
public class ExponentialBackoffTcpReconnectionPolicy : TcpReconnectionPolicy
{
    private int ceiling = 10 * 60; // 10 minutes in seconds

	// The arguments are:
	//
	//     connect - a function that attempts a TCP connection given a host, port number.
	//     host - the host to connect to
	//     port - the port to connect on
	//     cancellationToken - used by TcpTraceListener and TcpEventSink to cancel this method
	//         when they are disposed.
    public Socket Connect(Func<IPAddress, int, Socket> connect, IPAddress host, int port, CancellationToken cancellationToken)
    {
        int delay = 1; // in seconds
        while (!cancellationToken.IsCancellationRequested)
        {
            try
            {
                return connect(host, port);
            }
            catch (SocketException) { }

            // If this is cancelled via the cancellationToken instead of
            // completing its delay, the next while-loop test will fail,
            // the loop will terminate, and the method will return null
            // with no additional connection attempts.
            Task.Delay(delay * 1000, cancellationToken).Wait();
            // The nth delay is min(10 minutes, 2^n - 1 seconds).
            delay = Math.Min((delay + 1) * 2 - 1, ceiling);
        }

        // cancellationToken has been cancelled.
        return null;
    }
}
```

Another, simpler policy, would be trying to reconnect once, and then failing:

```
class TryOnceTcpConnectionPolicy : TcpReconnectionPolicy
{
    public Socket Connect(Func<System.Net.IPAddress, int, Socket> connect, 
            System.Net.IPAddress host, int port, 
            System.Threading.CancellationToken cancellationToken)
    {
        try
        {
            if (cancellationToken.IsCancellationRequested)
                return null;
            return connect(host, port);
        }
        catch (SocketException e)
        {
            throw new TcpReconnectFailureException("Reconnect failed: " + e.Message);
        }
    }
}
```

### Handling errors from the TCP logging system

It can be difficult to diagnose connection problems in TCP logging without seeing
the exceptions that are actually thrown. The exceptions thrown during connection
attempts and by the reconnection policy are available by adding a handler to
TcpEventSink or TcpTraceListener.

Both TcpEventSink and TcpTraceListener have a method

```
public void AddLoggingFailureHandler(Action<Exception> handler)
```

which takes an action to be executed on each exception thrown in the logging system.

For example, to write them to a local console, you would write

```
TcpTraceListener listener = ...;
listener.AddLoggingFailureHandler((ex) => {
    Console.WriteLine("{0}", ex);
});
```

### Changelog
=======
#### Customize TCP session handling
By default, the TCP listeners handle dropped TCP sessions by trying to reconnect after increasingly long intervals. You can specify a custom reconnection policy by defining an instance of **Splunk.Logging.TcpConnectionPolicy** and passing it to the constructors of the **TcpTraceListener** or **TcpEventSink** classes.
>>>>>>> 98e5c898

**TcpConnectionPolicy** has a single method, **Reconnect**, which tries to establish a connection or throws a **TcpReconnectFailure** if it cannot do so within a reasonable amount of time. 

<<<<<<< HEAD
    https://github.com/splunk/splunk-library-dotnetlogging/blob/master/CHANGELOG.md
=======
For a code example, see [Customize TCP session handling](http://dev.splunk.com/view/splunk-loglib-dotnet/SP-CAAAEY9).
>>>>>>> 98e5c898

### Changelog

The **CHANGELOG.md** file in the root of the repository contains a description
of changes for each version of the Splunk logging libraries for .NET. You can also
find it online at 

    https://github.com/splunk/splunk-library-dotnetlogging/blob/master/CHANGELOG.md

## Documentation and resources

If you need to know more:

* For all things developer with Splunk, your main resource is the [Splunk Developer Portal](http://dev.splunk.com).
* For more about the Splunk REST API, see the [REST API Reference](http://docs.splunk.com/Documentation/Splunk/latest/RESTAPI).
* For more about about Splunk in general, see [Splunk>Docs](http://docs.splunk.com/Documentation/Splunk).

## Community

Stay connected with other developers building on Splunk.

<table>

<tr>
<td><em>Email</em></td>
<td><a href="mailto:devinfo@splunk.com">devinfo@splunk.com</a></td>
</tr>

<tr>
<td><em>Issues</em>
<td><a href="https://github.com/splunk/splunk-library-dotnetlogging/issues/">
https://github.com/splunk/splunk-library-dotnetlogging</a></td>
</tr>

<tr>
<td><em>Answers</em>
<td><a href="http://splunk-base.splunk.com/tags/csharp/">
http://splunk-base.splunk.com/tags/csharp/</a></td>
</tr>

<tr>
<td><em>Blog</em>
<td><a href="http://blogs.splunk.com/dev/">http://blogs.splunk.com/dev/</a></td>
</tr>

<tr>
<td><em>Twitter</em>
<td><a href="http://twitter.com/splunkdev">@splunkdev</a></td>
</tr>

</table>


### Contributions

If you want to make a code contribution, go to the 
[Open Source](http://dev.splunk.com/view/opensource/SP-CAAAEDM)
page for more information.

### Support

This product is currently in development and officially unsupported. We will be triaging any issues filed by the community however and addressing them as appropriate. Please [file](https://github.com/splunk/splunk-sdk-csharp-pcl) issues for any problems that you encounter.

### Contact us

You can reach the Dev Platform team at devinfo@splunk.com.

## License

The Splunk Logging Libraries for .NET are licensed under the Apache License 2.0. Details can be found in the LICENSE file.<|MERGE_RESOLUTION|>--- conflicted
+++ resolved
@@ -14,7 +14,8 @@
 ### Splunk Universal Forwarder vs. Splunk UDP Inputs
 
 If you can, it is better to log to files and monitor them with a [Splunk 
-Universal Forwarder](http://www.splunk.com/download/universalforwarder). This provides you with the features of the Universal 
+Universal Forwarder](http://www.splunk.com/download/universalforwarder). 
+This provides you with the features of the Universal 
 Forwarder, and added robustness from having persistent files. However, there 
 are situations where using a Universal Forwarder is not a possibility. In 
 these cases, writing directly to a UDP input is a reasonable approach.
@@ -82,14 +83,9 @@
 
 ```
 
-<<<<<<< HEAD
-
-### Adding logging to Splunk via a SLAB event sink
-Below is a snippet showing creating an `ObservableEventListener` and then subscribing to events with a UdpEventSink configured to talk to localhost on port 1000. Next a SimpleEventSource is instantiated and a test event is generated.
-=======
+
 #### Add logging to Splunk via a SLAB event sink
 Below is a snippet showing how to create an **ObservableEventListener** and then subscribe to events with a **UdpEventSink** (or **TcpEventSink**) configured to talk to localhost on port 10000. Next a **SimpleEventSource** is instantiated and a test event is generated.
->>>>>>> 98e5c898
 
 ```csharp
 //setup
@@ -118,9 +114,10 @@
 }
 ```
 
-<<<<<<< HEAD
-### Customizing TCP session handling
-
+By default, the TCP listeners handle dropped TCP sessions by trying to reconnect 
+after increasingly long intervals. You can specify a custom reconnection policy 
+by defining an instance of **Splunk.Logging.TcpConnectionPolicy** and passing it 
+to the constructors of the **TcpTraceListener** or **TcpEventSink** classes.
 By default, TCP listeners handle dropped TCP sessions by trying to reconnect
 after increasingly long intervals. You can specify a custom reconnection policy
 by defining an instance of Splunk.Logging.TcpConnectionPolicy, and passing it to
@@ -129,7 +126,6 @@
 TcpConnectionPolicy has a single method, Reconnect, which tries to establish a
 connection or throws a TcpReconnectFailure if it cannot do so acceptably. Here is
 annotated source code of the default, exponential backoff policy:
-
 ```
 public class ExponentialBackoffTcpReconnectionPolicy : TcpReconnectionPolicy
 {
@@ -216,20 +212,6 @@
 ```
 
 ### Changelog
-=======
-#### Customize TCP session handling
-By default, the TCP listeners handle dropped TCP sessions by trying to reconnect after increasingly long intervals. You can specify a custom reconnection policy by defining an instance of **Splunk.Logging.TcpConnectionPolicy** and passing it to the constructors of the **TcpTraceListener** or **TcpEventSink** classes.
->>>>>>> 98e5c898
-
-**TcpConnectionPolicy** has a single method, **Reconnect**, which tries to establish a connection or throws a **TcpReconnectFailure** if it cannot do so within a reasonable amount of time. 
-
-<<<<<<< HEAD
-    https://github.com/splunk/splunk-library-dotnetlogging/blob/master/CHANGELOG.md
-=======
-For a code example, see [Customize TCP session handling](http://dev.splunk.com/view/splunk-loglib-dotnet/SP-CAAAEY9).
->>>>>>> 98e5c898
-
-### Changelog
 
 The **CHANGELOG.md** file in the root of the repository contains a description
 of changes for each version of the Splunk logging libraries for .NET. You can also
@@ -237,6 +219,14 @@
 
     https://github.com/splunk/splunk-library-dotnetlogging/blob/master/CHANGELOG.md
 
+### Branches
+
+The **master** branch always represents a stable and released version of the
+Splunk Library for .NET Logging. You can read more about our branching model
+on our Wiki at 
+
+    https://github.com/splunk/splunk-sdk-python/wiki/Branching-Model
+
 ## Documentation and resources
 
 If you need to know more:
